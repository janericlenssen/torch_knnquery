import torch
from typing import Tuple, Optional
import time

if torch.cuda.is_available():
    import knnquery_cuda
else:
    raise NotImplementedError('torch_knnquery only supported with CUDA')


class VoxelGrid(object):
    r""" Defines a Voxel Grid object in which points can be inserted and then queried.
    Args:
        voxel_size (Tuple[float]): Tuple of size 3, specifying x, y, z voxel grid dimensions.
        voxel_scale (Tuple[float]): Tuple of size 3, specifying x, y, z voxel scales.
        kernel_size (Tuple[int]): Size of voxel kernel to consider for nearest neighbor queries
        max_points_per_voxel (int): Maximum number of points in each voxel
        max_occ_voxels_per_example (float): Maximum of occupied voxels for each example
        ranges (Tuple[int], optional): 

    """
    def __init__(
        self,
        voxel_size: Tuple[float],
        voxel_scale: Tuple[float],
        kernel_size: Tuple[int],
        max_points_per_voxel: int,
        max_occ_voxels_per_example: float,
        ranges: Optional[Tuple[int]] = None,
        ):
        self.vsize_tup = voxel_size
        self.vscale = torch.Tensor(voxel_scale).to(torch.float32).cuda()
        self.vsize = torch.Tensor(voxel_size).to(torch.float32).cuda()

        self.scaled_vsize = (self.vsize * self.vscale).cuda()
        self.kernel_size = torch.Tensor(kernel_size).to(torch.int32).cuda()
        self.P = max_points_per_voxel
        self.max_o = max_occ_voxels_per_example
        self.ranges = torch.Tensor(ranges).to(torch.float32).cuda()
        self.ranges_original = self.ranges
        self.kMaxThreadsPerBlock = 1024

        # Get C++ functions
        self.find_occupied_voxels = getattr(knnquery_cuda, 'find_occupied_voxels')
        self.create_coor_occ_maps = getattr(knnquery_cuda, 'create_coor_occ_maps')
        self.assign_points_to_occ_voxels = getattr(knnquery_cuda, 'assign_points_to_occ_voxels')
        self.create_raypos_mask = getattr(knnquery_cuda, 'create_raypos_mask')
        self.get_shadingloc = getattr(knnquery_cuda, 'get_shadingloc')
        self.query_along_ray = getattr(knnquery_cuda, 'query_along_ray')
        

    def set_pointset(
        self, 
        points: torch.Tensor, 
        actual_num_points_per_example: torch.Tensor
        ):
        r""" Inserts a set of point clouds into the VoxelGrid.
        Args:
            points (torch.Tensor): Tensor of size [B, max_num_points, 3] containing B point clouds.
            actual_num_points_per_example (torch.Tensor): Tensor of size [B] containing the 
                actual num_points<=max_num_points for each point cloud.

        """
        assert points.is_cuda
<<<<<<< HEAD
        self.points = points.to(torch.float32).contiguous()
        actual_num_points_per_example = actual_num_points_per_example.contiguous()
        
=======
        #self.points = points.to(torch.float32)
        self.points = points
>>>>>>> 40f598e4
        min_xyz, max_xyz = torch.min(points, dim=-2)[0][0], torch.max(points, dim=-2)[0][0]
        #print('max_xyz_b_knn', max_xyz)
        #print('min_xyz_b_knn', min_xyz)
        self.B, self.N = points.shape[0], points.shape[1]
        if self.ranges_original is not None:
            # print("min_xyz", min_xyz.shape)
            # print("max_xyz", max_xyz.shape)
            # print("ranges", ranges)
            min_xyz = torch.max(torch.stack([min_xyz, self.ranges_original[:3]], dim=0), dim=0)[0]
            max_xyz = torch.min(torch.stack([max_xyz, self.ranges_original[3:]], dim=0), dim=0)[0]

        min_xyz = min_xyz - self.scaled_vsize * self.kernel_size / 2
        max_xyz = max_xyz + self.scaled_vsize * self.kernel_size / 2

        self.ranges = torch.cat([min_xyz, max_xyz], dim=-1).float()
        # print("ranges_np",ranges_np)
        vdim_np = (max_xyz - min_xyz) / self.vsize

        self.scaled_vdim = torch.ceil(vdim_np / self.vscale).type(torch.int32)
        self.scaled_vdim_np = self.scaled_vdim.cpu().numpy()

        #print('vscale_knn', self.vscale)
        #print('vdim_np_knn', vdim_np)
        #print('max_xyz_knn', max_xyz)
        #print('min_xyz_knn', min_xyz)
        #print('scaled_vdim_knn', self.scaled_vdim_np)
        #print('scaled_vsize_knn', self.scaled_vsize)
        #print('ranges_knn',  self.ranges)

        
        self.pixel_size = self.scaled_vdim[0].item() * self.scaled_vdim[1].item()
        self.grid_size_vol = self.pixel_size * self.scaled_vdim[2].item()
        self.d_coord_shift = self.ranges[:3]


        device = points.device
        self.coor_occ_tensor = torch.zeros([self.B, self.scaled_vdim_np[0], self.scaled_vdim_np[1], self.scaled_vdim_np[2]], dtype=torch.int32, device=device)
        self.occ_2_pnts_tensor = torch.full([self.B, self.max_o, self.P], -1, dtype=torch.int32, device=device)
        self.occ_2_coor_tensor = torch.full([self.B, self.max_o, 3], -1, dtype=torch.int32, device=device)
        self.occ_numpnts_tensor = torch.zeros([self.B, self.max_o], dtype=torch.int32, device=device)
        self.coor_2_occ_tensor = torch.full([self.B, self.scaled_vdim_np[0], self.scaled_vdim_np[1], self.scaled_vdim_np[2]], -1, dtype=torch.int32, device=device)
        occ_idx_tensor = torch.zeros([self.B], dtype=torch.int32, device=device)
        seconds = int(round(time.time() * 1000))

        # Find the set of voxels that get occupied by the given point set.
        # Outputs:
        # occ_idx_tensor: for each example in the batch holds the number of occupied voxels in occ_2_coor_tensor
        # coor_2_occ_tensor: for each voxel in 3D grid, 0 of voxel is occupied, -1 otherwise
        # occ_2_corr_tensor: one entry for each occupied voxel, contains 3D coordinates of voxel in voxel grid
        self.find_occupied_voxels(
            self.points,
            actual_num_points_per_example,
            self.B,
            self.N,
            self.d_coord_shift,
            self.scaled_vsize,
            self.scaled_vdim,
            self.grid_size_vol,
            self.max_o,
            occ_idx_tensor,
            self.coor_2_occ_tensor,
            self.occ_2_coor_tensor,
            seconds
            )

        self.coor_2_occ_tensor = torch.full([self.B, self.scaled_vdim_np[0], self.scaled_vdim_np[1], self.scaled_vdim_np[2]], -1,
                                       dtype=torch.int32, device=device)

        # For each occupied voxel in the 3D grid, occupies voxels within kernel_size around it
        # For each occupied voxel stores the id of voxel in occ_2_corr_tensor
        # Outputs:
        # coor_occ_tensor: or each voxel in 3D grid, 1 of voxel is occupied, 0 otherwise
        # coor_2_occ_tensor: has the index of voxel in occ_2_corr_tensor
        self.create_coor_occ_maps(
            self.B,
            self.scaled_vdim,
            self.kernel_size,
            self.grid_size_vol,
            self.max_o,
            occ_idx_tensor,
            self.coor_occ_tensor,
            self.coor_2_occ_tensor,
            self.occ_2_coor_tensor
            )
        seconds = int(round(time.time() * 1000))

        # Assigns each point to an occupied voxel
        # Outputs:
        # occ_2_pnts_tensor: For each occupied voxel, stores the indices of points assigned to this voxel
        # occ_numpnts_tensor: For each occupied voxel, stores the number of points assigned to this voxel
        self.assign_points_to_occ_voxels(
            self.points,
            actual_num_points_per_example,
            self.B,
            self.N,
            self.P,
            self.d_coord_shift,
            self.scaled_vsize,
            self.scaled_vdim,
            self.grid_size_vol,
            self.max_o,
            self.coor_2_occ_tensor,
            self.occ_2_pnts_tensor,
            self.occ_numpnts_tensor,
            seconds
            )


    def query(self, 
        raypos: torch.Tensor,
        k: int, 
        radius_limit_scale: float,
        max_shading_points_per_ray: Optional[int] = 24
        ): 
        r""" Find the k-nearest neighbors of ray samples from each point cloud
        Args:
            raypos (torch.Tensor): Tensor of size [num_rays, num_samples_per_ray, 3] containing query positions.
            k (int): number of nearest neighbors to sample.
            radius_limit_scale (float): radius limit in which to search for nearest neighbors.
            max_shading_points_per_ray (int, optional): The maximum number of points per ray for which neighbors are sampled.
                The first max_shading_points_per_ray samples of each ray that hit occupied voxels return neighbors.
        """
        raypos = raypos.contiguous()
        device = raypos.device
        R, D = raypos.size(1), raypos.size(2)
        assert k <= 20, "k cannot be greater than 20"

        raypos_mask_tensor = torch.zeros([self.B, R, D], dtype=torch.int32, device=device)
        #raypos = raypos.to(torch.float32)
        # Check which query positions actually hit occupied voxels.
        # Output: 
        # # raypos_mask_tensor contains binary indicators for each query position
        self.create_raypos_mask(
            raypos,  # [1, 2048, 400, 3]
            self.coor_occ_tensor,  # [1, 2048, 400, 3]
            self.B,
            R,
            D,
            self.grid_size_vol,
            self.d_coord_shift,
            self.scaled_vdim,
            self.scaled_vsize,
            raypos_mask_tensor
        )



        ray_mask_tensor = torch.max(raypos_mask_tensor, dim=-1)[0] > 0 # B, R
<<<<<<< HEAD
        num_valid_rays = torch.sum(ray_mask_tensor.to(torch.int32), dim=-1) # B
        R = torch.max(num_valid_rays).cpu().numpy()
        sample_loc_tensor = torch.zeros([self.B, R, max_shading_points_per_ray, 3], dtype=torch.float32, device=device)
=======
        R = torch.max(torch.sum(ray_mask_tensor.to(torch.int32))).cpu().numpy()
        sample_loc_tensor = torch.zeros([self.B, R, max_shading_points_per_ray, 3], dtype=raypos.dtype, device=device)
>>>>>>> 40f598e4
        sample_pidx_tensor = torch.full([self.B, R, max_shading_points_per_ray, k], -1, dtype=torch.int32, device=device)
        if R > 0:
            insert_mask = (torch.arange(R.item(), device=device)[None] < num_valid_rays[..., None])[..., None].expand(-1, -1, D)  # B, R, D

            raypos = torch.masked_select(raypos, ray_mask_tensor[..., None, None].expand(-1, -1, D, 3))
            raypos_new = torch.zeros((self.B, R, D, 3), dtype=torch.float32, device=device)
            raypos_new.masked_scatter_(insert_mask[..., None].expand(-1, -1, -1, 3), raypos)
            raypos = raypos_new

            raypos_mask_tensor = torch.masked_select(raypos_mask_tensor, ray_mask_tensor[..., None].expand(-1, -1, D))
            raypos_mask_tensor_new = torch.zeros((self.B, R, D), dtype=torch.int32, device=device)
            raypos_mask_tensor_new.masked_scatter_(insert_mask, raypos_mask_tensor)
            raypos_mask_tensor = raypos_mask_tensor_new
            # print("R", R, raypos_tensor.shape, raypos_mask_tensor.shape)

            raypos_maskcum = torch.cumsum(raypos_mask_tensor, dim=-1).to(torch.int32)
            raypos_mask_tensor = (raypos_mask_tensor * raypos_maskcum * (raypos_maskcum <= max_shading_points_per_ray)) - 1
            sample_loc_mask_tensor = torch.zeros([self.B, R, max_shading_points_per_ray], dtype=torch.int32, device=device)

            # For each ray query that hits occupied voxels, 
            # determine the maximally max_shading_points_per_ray many shading points
            # Output: 
            # sample_loc_tensor contains the actual ray queries for which neighbors should be found
            # sample_loc_mask_tensor contains 1 if the same index in sample_loc_tensor contains a valid sample point

            self.get_shadingloc(
                raypos,  # [1, 2048, 400, 3]
                raypos_mask_tensor,
                self.B,
                R,
                D,
                max_shading_points_per_ray,
                sample_loc_tensor,
                sample_loc_mask_tensor
            )

            # Performs the actual knn queries for all points in sample_loc_tensor
            # Output: 
            # sample_pidx_tensor: for each entry in sample_loc_tensor, contains the indices of found neighbors
            radius_limit = radius_limit_scale * max(self.vsize_tup[0], self.vsize_tup[1])
            self.query_along_ray(
                self.points,
                self.B,
                max_shading_points_per_ray,
                R,
                self.max_o,
                self.P,
                k,
                self.grid_size_vol,
                radius_limit ** 2,
                self.d_coord_shift,
                self.scaled_vdim,
                self.scaled_vsize,
                self.kernel_size,
                self.occ_numpnts_tensor,
                self.occ_2_pnts_tensor,
                self.coor_2_occ_tensor,
                sample_loc_tensor,
                sample_loc_mask_tensor,
                sample_pidx_tensor
                )

            masked_valid_ray = torch.sum(sample_pidx_tensor.view(self.B, R, -1) >= 0, dim=-1) > 0
            ray_mask_tensor.masked_scatter_(ray_mask_tensor, masked_valid_ray)
            sample_pidx_tensor = torch.masked_select(sample_pidx_tensor, masked_valid_ray[..., None, None].expand(-1, -1, max_shading_points_per_ray, k))
            sample_pidx_tensor = sample_pidx_tensor.reshape(-1, max_shading_points_per_ray, k)
            sample_loc_tensor = torch.masked_select(sample_loc_tensor, masked_valid_ray[..., None, None].expand(-1, -1, max_shading_points_per_ray, 3)).reshape(-1, max_shading_points_per_ray, 3)
        # self.count+=1
        return sample_pidx_tensor, sample_loc_tensor, ray_mask_tensor.to(torch.int8)<|MERGE_RESOLUTION|>--- conflicted
+++ resolved
@@ -62,14 +62,8 @@
 
         """
         assert points.is_cuda
-<<<<<<< HEAD
-        self.points = points.to(torch.float32).contiguous()
+        self.points = points.contiguous()
         actual_num_points_per_example = actual_num_points_per_example.contiguous()
-        
-=======
-        #self.points = points.to(torch.float32)
-        self.points = points
->>>>>>> 40f598e4
         min_xyz, max_xyz = torch.min(points, dim=-2)[0][0], torch.max(points, dim=-2)[0][0]
         #print('max_xyz_b_knn', max_xyz)
         #print('min_xyz_b_knn', min_xyz)
@@ -218,14 +212,9 @@
 
 
         ray_mask_tensor = torch.max(raypos_mask_tensor, dim=-1)[0] > 0 # B, R
-<<<<<<< HEAD
         num_valid_rays = torch.sum(ray_mask_tensor.to(torch.int32), dim=-1) # B
         R = torch.max(num_valid_rays).cpu().numpy()
-        sample_loc_tensor = torch.zeros([self.B, R, max_shading_points_per_ray, 3], dtype=torch.float32, device=device)
-=======
-        R = torch.max(torch.sum(ray_mask_tensor.to(torch.int32))).cpu().numpy()
         sample_loc_tensor = torch.zeros([self.B, R, max_shading_points_per_ray, 3], dtype=raypos.dtype, device=device)
->>>>>>> 40f598e4
         sample_pidx_tensor = torch.full([self.B, R, max_shading_points_per_ray, k], -1, dtype=torch.int32, device=device)
         if R > 0:
             insert_mask = (torch.arange(R.item(), device=device)[None] < num_valid_rays[..., None])[..., None].expand(-1, -1, D)  # B, R, D
